{
  "$schema": "https://json-schema.org/draft/2020-12/schema",
  "$id": "https://contextsuite.com/cxs_schema.json",
<<<<<<< HEAD
  "title": "XCS Root Schema",
=======
  "title": "XCSRoot",
>>>>>>> 48d6b79b
  "description": "Root schema for all ContextSuite data types. It references individual schemas for entities, semantic events, etc.",
  "type": "object",
  "properties": {
    "entity": {
      "$ref": "entity.json",
      "description": "Schema definition for a ContextSuite Entity."
    },
    "semantic_event": {
      "$ref": "semantic_event.json",
      "description": "Schema definition for a ContextSuite Semantic Event."
    },
    "time_series": {
      "$ref": "timeseries.json",
      "description": "Schema definition for a ContextSuite Time Series."
    },
    "data_point": {
      "$ref": "data_point.json",
      "description": "Schema definition for an individual Data Point within a Time Series."
    },
    "uom": {
      "$ref": "uom.json",
      "description": "Schema definition for a Unit of Measure (UOM)."
    }
  }
}<|MERGE_RESOLUTION|>--- conflicted
+++ resolved
@@ -1,11 +1,7 @@
 {
   "$schema": "https://json-schema.org/draft/2020-12/schema",
   "$id": "https://contextsuite.com/cxs_schema.json",
-<<<<<<< HEAD
-  "title": "XCS Root Schema",
-=======
   "title": "XCSRoot",
->>>>>>> 48d6b79b
   "description": "Root schema for all ContextSuite data types. It references individual schemas for entities, semantic events, etc.",
   "type": "object",
   "properties": {
